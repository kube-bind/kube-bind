<img alt="Logo" width="196px" style="margin-right: 30px;" align="left" src="./docs/images/logo.svg"></img>

# kube-bind

### Disclaimer: work in progress and not ready for production use. 

kube-bind is a prototype project with the goal to establish a new extension model for Kubernetes clusters:

- APIs should be bindable into a cluster and operated by a service provider
- these APIs should not require (custom) controllers/operators run locally in the consuming cluster
- only a single vendor-neutral, OpenSource agent should be required.

This is the 3 line pitch:

```shell
$ kubectl krew index add bind https://github.com/kube-bind/krew-index.git
$ kubectl krew install bind/bind
$ kubectl bind https://mangodb/exports
Redirect to the brower to authenticate via OIDC.
BOOM – the MangoDB API is available in the local cluster, 
       without anything MangoDB-specific running.
$ kubectl get mangodbs 
```

<<<<<<< HEAD
For more information go to https://kubectl-bind.io or watch the [KubeCon talk](https://www.youtube.com/watch?v=Uv0ivz5xej4).
=======
For more information go to https://kubectl-bind.io or watch the [ContainerDays talk](https://www.youtube.com/watch?v=dg0g15Qv5Fo&t=1s)
or the [KubeCon talk](https://www.youtube.com/watch?v=Uv0ivz5xej4).
>>>>>>> bc0c44fd

The kube-bind prototype is following this manifesto from the linked talk:

![kube-bind manifesto](docs/images/manifesto.png)

## Contributing

We ❤️ our contributors! If you're interested in helping us out, please check out 
[Contributing to kube-bind](./CONTRIBUTING.md) and [kube-bind Project Governance](./GOVERNANCE.md).

## Getting in touch

There are several ways to communicate with us:

- The [`#kube-bind` channel](https://kubernetes.slack.com/archives/C046PRXNJ4W) in the [Kubernetes Slack workspace](https://slack.k8s.io)
- Our mailing list [kube-bind-dev](https://groups.google.com/g/kube-bind-dev) for development discussions.

## Technical Overview

<img alt="overview" width="800px" src="./docs/images/overview.png"></img>

## Usage

To run the current backend, there must be an OIDC issuer installed in place to do the
the oauth2 workflow.

We use dex to manage OIDC, following the steps below you can run a local OIDC issuer using dex:
* First, clone the dex repo: `git clone https://github.com/dexidp/dex.git`
* `cd dex` and then build the dex binary `make build`
* The binary will be created in `bin/dex`
* Adjust the config file(`examples/config-dev.yaml`) for dex by specifying the server callback method:
```yaml
staticClients:
- id: kube-bind
  redirectURIs:
  - 'http://127.0.0.1:8080/callback'
  name: 'Kube Bind'
```
* Run dex: `./bin/dex serve examples/config-dev.yaml`

Next you should be able to run the backend. For it you need a kubernetes cluster (e.g. kind)
accessible.

***Note: make sure before running the backend that you have the dex server up and running as mentioned above
and that you have at least one k8s cluster. Take a look at the backend option in the cmd/main.go file***

* apply the CRDs: `kubectl apply -f deploy/crd`
* In order to populate binding list on website, we need a CRD with label `kube-bind.io/exported: true`. Apply example CRD: `kubectl apply -f deploy/examples/crd-mangodb.yaml`
* start the backend binary with the right flags:
```shell
$ make build
$ bin/example-backend \
  --oidc-issuer-client-secret=ZXhhbXBsZS1hcHAtc2VjcmV0 \
  --oidc-issuer-client-id=kube-bind \
  --oidc-issuer-url=http://127.0.0.1:5556/dex \
  --oidc-callback-url=http://127.0.0.1:8080/callback \
  --pretty-name="BigCorp.com" \
  --namespace-prefix="kube-bind-" \
  --cookie-signing-key=bGMHz7SR9XcI9JdDB68VmjQErrjbrAR9JdVqjAOKHzE= \
  --cookie-encryption-key=wadqi4u+w0bqnSrVFtM38Pz2ykYVIeeadhzT34XlC1Y=
```

where `ZXhhbXBsZS1hcHAtc2VjcmV0` matches the value of the dex config file.

The `--cookie-signing-key` and `--cookie-encryption-key` settings can be generated using:
```shell
$ openssl rand -base64 32
WQh88mNOY0Z3tLy1/WOud7qIEEBxz+POc4j8BsYenYo=
```

The `--cookie-signing-key` option is required and supports 32 and 64 byte lengths.
The `--cookie-encryption-key` option is optional and supports byte lengths of 16, 24, 32 for AES-128, AES-192, or AES-256.

* with a KUBECONFIG against another cluster (a consumer cluster) bind a service: `kubectl bind http://127.0.0.1:8080/export`.<|MERGE_RESOLUTION|>--- conflicted
+++ resolved
@@ -22,12 +22,8 @@
 $ kubectl get mangodbs 
 ```
 
-<<<<<<< HEAD
-For more information go to https://kubectl-bind.io or watch the [KubeCon talk](https://www.youtube.com/watch?v=Uv0ivz5xej4).
-=======
 For more information go to https://kubectl-bind.io or watch the [ContainerDays talk](https://www.youtube.com/watch?v=dg0g15Qv5Fo&t=1s)
 or the [KubeCon talk](https://www.youtube.com/watch?v=Uv0ivz5xej4).
->>>>>>> bc0c44fd
 
 The kube-bind prototype is following this manifesto from the linked talk:
 
